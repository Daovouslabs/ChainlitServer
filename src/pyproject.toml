--- conflicted
+++ resolved
@@ -1,10 +1,6 @@
 [tool.poetry]
 name = "chainlit"
-<<<<<<< HEAD
-version = "0.5.006"
-=======
 version = "0.6.1"
->>>>>>> fe52801e
 keywords = ['LLM', 'Agents', 'gen ai', 'chat ui', 'chatbot ui', 'langchain']
 description = "A faster way to build chatbot UIs."
 authors = ["Chainlit"]
