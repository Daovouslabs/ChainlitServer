import mimetypes

mimetypes.add_type("application/javascript", ".js")
mimetypes.add_type("text/css", ".css")

import os
import webbrowser
from pathlib import Path


from contextlib import asynccontextmanager
from watchfiles import awatch

from fastapi import FastAPI, Request
from fastapi.responses import (
    HTMLResponse,
    JSONResponse,
    FileResponse,
    PlainTextResponse,
)
from fastapi_socketio import SocketManager
from starlette.middleware.cors import CORSMiddleware
import asyncio

from chainlit.config import config, load_module, reload_config, DEFAULT_HOST
from chainlit.client.utils import (
    get_auth_client_from_request,
    get_db_client_from_request,
)
from chainlit.markdown import get_markdown_str
from chainlit.telemetry import trace_event
from chainlit.logger import logger
from chainlit.types import (
    CompletionRequest,
    UpdateFeedbackRequest,
    GetConversationsRequest,
    DeleteConversationRequest,
    Pagination
)


@asynccontextmanager
async def lifespan(app: FastAPI):
    host = config.run.host
    port = config.run.port

    if host == DEFAULT_HOST:
        url = f"http://localhost:{port}"
    else:
        url = f"http://{host}:{port}"

    logger.info(f"Your app is available at {url}")

    if not config.run.headless:
        # Add a delay before opening the browser
        await asyncio.sleep(1)
        webbrowser.open(url)

    if config.project.database == "local":
        from prisma import Client, register

        client = Client()
        register(client)
        await client.connect()

    watch_task = None
    stop_event = asyncio.Event()

    if config.run.watch:

        async def watch_files_for_changes():
            extensions = [".py"]
            files = ["chainlit.md", "config.toml"]
            async for changes in awatch(config.root, stop_event=stop_event):
                for change_type, file_path in changes:
                    file_name = os.path.basename(file_path)
                    file_ext = os.path.splitext(file_name)[1]

                    if file_ext.lower() in extensions or file_name.lower() in files:
                        logger.info(
                            f"File {change_type.name}: {file_name}. Reloading app..."
                        )

                        try:
                            reload_config()
                        except Exception as e:
                            logger.error(f"Error reloading config: {e}")
                            break

                        # Reload the module if the module name is specified in the config
                        if config.run.module_name:
                            try:
                                load_module(config.run.module_name)
                            except Exception as e:
                                logger.error(f"Error reloading module: {e}")
                                break

                        await socket.emit("reload", {})

                        break

        watch_task = asyncio.create_task(watch_files_for_changes())

    try:
        yield
    finally:
        if config.project.database == "local":
            await client.disconnect()
        if watch_task:
            try:
                stop_event.set()
                watch_task.cancel()
                await watch_task
            except asyncio.exceptions.CancelledError:
                pass

        # Force exit the process to avoid potential AnyIO threads still running
        os._exit(0)


root_dir = os.path.dirname(os.path.abspath(__file__))
build_dir = os.path.join(root_dir, "frontend/dist")

app = FastAPI(lifespan=lifespan)

app.add_middleware(
    CORSMiddleware,
    allow_origins=["*"],
    allow_credentials=True,
    allow_methods=["*"],
    allow_headers=["*"],
)

# Define max HTTP data size to 100 MB
max_message_size = 100 * 1024 * 1024

socket = SocketManager(
    app,
    cors_allowed_origins=[],
    async_mode="asgi",
    max_http_buffer_size=max_message_size,
)


# -------------------------------------------------------------------------------
#                               HTTP HANDLERS
# -------------------------------------------------------------------------------


def get_html_template():
    PLACEHOLDER = "<!-- TAG INJECTION PLACEHOLDER -->"

    default_url = "https://github.com/Chainlit/chainlit"
    url = config.ui.github or default_url

    tags = f"""<title>{config.ui.name}</title>
    <meta name="description" content="{config.ui.description}">
    <meta property="og:type" content="website">
    <meta property="og:title" content="{config.ui.name}">
    <meta property="og:description" content="{config.ui.description}">
    <meta property="og:image" content="https://chainlit-cloud.s3.eu-west-3.amazonaws.com/logo/chainlit_banner.png">
    <meta property="og:url" content="{url}">"""

    index_html_file_path = os.path.join(build_dir, "index.html")

    with open(index_html_file_path, "r", encoding="utf-8") as f:
        content = f.read()
        content = content.replace(PLACEHOLDER, tags)
        return content


html_template = get_html_template()


@app.post("/completion")
async def completion(completion: CompletionRequest):
    """Handle a completion request from the prompt playground."""

    import openai

    trace_event("completion")

    api_key = completion.userEnv.get("OPENAI_API_KEY", os.environ.get("OPENAI_API_KEY"))

    model_name = completion.settings.model_name
    stop = completion.settings.stop
    # OpenAI doesn't support an empty stop array, clear it
    if isinstance(stop, list) and len(stop) == 0:
        stop = None

    if model_name in ["gpt-3.5-turbo", "gpt-4"]:
        response = await openai.ChatCompletion.acreate(
            api_key=api_key,
            model=model_name,
            messages=[{"role": "user", "content": completion.prompt}],
            stop=stop,
            **completion.settings.to_settings_dict(),
        )
        return PlainTextResponse(content=response["choices"][0]["message"]["content"])
    else:
        response = await openai.Completion.acreate(
            api_key=api_key,
            model=model_name,
            prompt=completion.prompt,
            stop=stop,
            **completion.settings.to_settings_dict(),
        )
        return PlainTextResponse(content=response["choices"][0]["text"])


@app.get("/project/settings")
async def project_settings():
    """Return project settings. This is called by the UI before the establishing the websocket connection."""
    return JSONResponse(
        content={
            "chainlitServer": config.chainlit_server,
            "prod": bool(config.chainlit_prod_url),
            "ui": config.ui.to_dict(),
            "project": config.project.to_dict(),
            "markdown": get_markdown_str(config.root),
        }
    )

@app.get("/examples")
async def examples():
    """Return examples"""
    return JSONResponse(
        content=config.examples.to_dict()
    )

@app.put("/message/feedback")
async def update_feedback(request: Request, update: UpdateFeedbackRequest):
    """Update the human feedback for a particular message."""

    db_client = await get_db_client_from_request(request)
    await db_client.set_human_feedback(
        message_id=update.messageId, feedback=update.feedback
    )
    return JSONResponse(content={"success": True})


@app.get("/project/members")
async def get_project_members(request: Request):
    """Get all the members of a project."""

    auth_client = await get_auth_client_from_request(request)
    res = await auth_client.get_project_members()
    return JSONResponse(content=res)


@app.get("/project/role")
async def get_member_role(request: Request):
    """Get the role of a member."""

    auth_client = await get_auth_client_from_request(request)
    res = await auth_client.get_member_role()
    return JSONResponse(content=res)


@app.post("/project/conversations")
async def get_project_conversations(request: Request, payload: GetConversationsRequest):
    """Get the conversations page by page."""

    db_client = await get_db_client_from_request(request)
    res = await db_client.get_conversations(payload.pagination, payload.filter)
    return JSONResponse(content=res.to_dict())

@app.post("/project/examples")
async def get_project_examples(request: Request, pagination: Pagination):
    """Get the examples page by page."""

    db_client = await get_db_client_from_request(request)
    res = await db_client.get_examples(pagination)
    return JSONResponse(content=res.to_dict())

@app.get("/project/conversation/{conversation_id}")
async def get_conversation(request: Request, conversation_id: str):
    """Get a specific conversation."""

    db_client = await get_db_client_from_request(request)
    res = await db_client.get_conversation(int(conversation_id))
    return JSONResponse(content=res)


@app.get("/project/conversation/{conversation_id}/element/{element_id}")
async def get_conversation(request: Request, conversation_id: str, element_id: str):
    """Get a specific conversation."""

    db_client = await get_db_client_from_request(request)
    res = await db_client.get_element(int(conversation_id), int(element_id))
    return JSONResponse(content=res)


@app.delete("/project/conversation")
async def delete_conversation(request: Request, payload: DeleteConversationRequest):
    """Delete a conversation."""

    db_client = await get_db_client_from_request(request)
    await db_client.delete_conversation(conversation_id=payload.conversationId)
    return JSONResponse(content={"success": True})


@app.get("/files/{filename:path}")
async def serve_file(filename: str):
    file_path = Path(config.project.local_fs_path) / filename
    if file_path.is_file():
        return FileResponse(file_path)
    else:
        return {"error": "File not found"}


@app.put("/message/feedback")
async def update_feedback(request: Request, update: UpdateFeedbackRequest):
    """Update the human feedback for a particular message."""

    db_client = await get_db_client_from_request(request)
    await db_client.set_human_feedback(
        message_id=update.messageId, feedback=update.feedback
    )
    return JSONResponse(content={"success": True})


@app.get("/project/members")
async def get_project_members(request: Request):
    """Get all the members of a project."""

    get_db_client = await get_db_client_from_request(request)
    res = await get_db_client.get_project_members()
    return JSONResponse(content=res)


@app.get("/project/role")
async def get_member_role(request: Request):
    """Get the role of a member."""

    auth_client = await get_auth_client_from_request(request)
    role = auth_client.user_infos["role"] if auth_client.user_infos else "ANONYMOUS"
    return PlainTextResponse(content=role)


@app.post("/project/conversations")
async def get_project_conversations(request: Request, payload: GetConversationsRequest):
    """Get the conversations page by page."""

    db_client = await get_db_client_from_request(request)
    res = await db_client.get_conversations(payload.pagination, payload.filter)
    return JSONResponse(content=res.to_dict())


@app.get("/project/conversation/{conversation_id}")
async def get_conversation(request: Request, conversation_id: str):
    """Get a specific conversation."""

    db_client = await get_db_client_from_request(request)
    res = await db_client.get_conversation(int(conversation_id))
    return JSONResponse(content=res)


@app.get("/project/conversation/{conversation_id}/element/{element_id}")
async def get_conversation(request: Request, conversation_id: str, element_id: str):
    """Get a specific conversation."""

    db_client = await get_db_client_from_request(request)
    res = await db_client.get_element(int(conversation_id), int(element_id))
    return JSONResponse(content=res)


@app.delete("/project/conversation")
async def delete_conversation(request: Request, payload: DeleteConversationRequest):
    """Delete a conversation."""

    db_client = await get_db_client_from_request(request)
    await db_client.delete_conversation(conversation_id=payload.conversationId)
    return JSONResponse(content={"success": True})


@app.get("/files/{filename:path}")
async def serve_file(filename: str):
    file_path = Path(config.project.local_fs_path) / filename
    if file_path.is_file():
        return FileResponse(file_path)
    else:
        return {"error": "File not found"}


<<<<<<< HEAD
@app.get("/{path:path}")
async def serve(path: str):
    """Serve the UI."""
    path_to_file = os.path.join(build_dir, path)
    if path != "" and os.path.exists(path_to_file):
        return FileResponse(path_to_file)
    else:
        return HTMLResponse(content=html_template, status_code=200)



"""
-------------------------------------------------------------------------------
                              WEBSOCKET HANDLERS
-------------------------------------------------------------------------------
"""


def need_session(id: str):
    """Return the session with the given id."""

    session = sessions.get(id)
    if not session:
        raise ValueError("Session not found")
    return session


@socket.on("connect")
async def connect(sid, environ):
    user_env = environ.get("HTTP_USER_ENV")
    authorization = environ.get("HTTP_AUTHORIZATION")

    try:
        auth_client = await get_auth_client(authorization)
        db_client = await get_db_client(authorization)

        # Check user env
        if config.project.user_env:
            # Check if requested user environment variables are provided
            if user_env:
                user_env = json.loads(user_env)
                for key in config.project.user_env:
                    if key not in user_env:
                        trace_event("missing_user_env")
                        raise ConnectionRefusedError(
                            "Missing user environment variable: " + key
                        )
            else:
                raise ConnectionRefusedError("Missing user environment variables")

    except ConnectionRefusedError as e:
        logger.error(f"ConnectionRefusedError: {e}")
        return False

    # Function to send a message to this particular session
    def emit_fn(event, data):
        if sid in sessions:
            if sessions[sid]["should_stop"]:
                sessions[sid]["should_stop"] = False
                raise InterruptedError("Task stopped by user")
        return socket.emit(event, data, to=sid)

    # Function to ask the user a question
    def ask_user_fn(data, timeout):
        if sessions[sid]["should_stop"]:
            sessions[sid]["should_stop"] = False
            raise InterruptedError("Task stopped by user")
        return socket.call("ask", data, timeout=timeout, to=sid)

    session = {
        "id": sid,
        "emit": emit_fn,
        "ask_user": ask_user_fn,
        "auth_client": auth_client,
        "db_client": db_client,
        "user_env": user_env,
        "should_stop": False,
    }  # type: Session

    sessions[sid] = session

    trace_event("connection_successful")
    return True


@socket.on("connection_successful")
async def connection_successful(sid):
    session = need_session(sid)
    emitter_var.set(ChainlitEmitter(session))
    loop_var.set(asyncio.get_event_loop())

    if config.code.on_chat_start:
        """Call the on_chat_start function provided by the developer."""
        await config.code.on_chat_start()
=======
def register_wildcard_route_handler():
    @app.get("/{path:path}")
    async def serve(path: str):
        """Serve the UI and app files."""
        if path:
            app_file_path = os.path.join(config.root, path)
            ui_file_path = os.path.join(build_dir, path)
            file_paths = [app_file_path, ui_file_path]
>>>>>>> 1b93c1c9

            for file_path in file_paths:
                if os.path.isfile(file_path):
                    return FileResponse(file_path)

<<<<<<< HEAD
    if config.code.llama_index_factory:
        llama_instance = await config.code.llama_index_factory()
        session["llama_instance"] = llama_instance


@socket.on("disconnect")
async def disconnect(sid):
    if sid in sessions:
        # Clean up the session
        sessions.pop(sid)

    if sid in user_sessions:
        # Clean up the user session
        user_sessions.pop(sid)


@socket.on("stop")
async def stop(sid):
    if sid in sessions:
        trace_event("stop_task")
        session = sessions[sid]

        emitter_var.set(ChainlitEmitter(session))
        loop_var.set(asyncio.get_event_loop())

        await Message(author="System", content="Task stopped by the user.").send()

        session["should_stop"] = True

        if config.code.on_stop:
            await config.code.on_stop()


async def process_message(session: Session, author: str, input_str: str):
    """Process a message from the user."""

    try:
        emitter = ChainlitEmitter(session)
        emitter_var.set(emitter)
        loop_var.set(asyncio.get_event_loop())

        await emitter.task_start()

        if session["db_client"]:
            # If cloud is enabled, persist the message
            await session["db_client"].create_message(
                {
                    "author": author,
                    "content": input_str,
                    "authorIsUser": True,
                    "sessionId": session['id'],
                }
            )

        langchain_agent = session.get("agent")
        llama_instance = session.get("llama_instance")

        if langchain_agent:
            from chainlit.lc.agent import run_langchain_agent

            # If a langchain agent is available, run it
            if config.code.lc_run:
                # If the developer provided a custom run function, use it
                await config.code.lc_run(
                    langchain_agent,
                    input_str,
                )
                return
            else:
                # Otherwise, use the default run function
                raw_res, output_key = await run_langchain_agent(
                    langchain_agent, input_str, use_async=config.code.lc_agent_is_async
                )

                if config.code.lc_postprocess:
                    # If the developer provided a custom postprocess function, use it
                    await config.code.lc_postprocess(raw_res)
                    return
                elif output_key is not None:
                    # Use the output key if provided
                    res = raw_res[output_key]
                else:
                    # Otherwise, use the raw response
                    res = raw_res
            # Finally, send the response to the user
            await Message(author=config.ui.name, content=res).send()

        elif llama_instance:
            from chainlit.llama_index.run import run_llama

            await run_llama(llama_instance, input_str)

        elif config.code.on_message:
            # If no langchain agent is available, call the on_message function provided by the developer
            await config.code.on_message(input_str)
    except InterruptedError:
        pass
    except Exception as e:
        logger.exception(e)
        await ErrorMessage(
            author="Error", content=str(e) or e.__class__.__name__
        ).send()
    finally:
        await emitter.task_end()


@socket.on("ui_message")
async def message(sid, data):
    """Handle a message sent by the User."""
    session = need_session(sid)
    session["should_stop"] = False

    input_str = data["content"].strip()
    author = data["author"]

    await process_message(session, author, input_str)


async def process_action(action: Action):
    callback = config.code.action_callbacks.get(action.name)
    if callback:
        await callback(action)
    else:
        logger.warning("No callback found for action %s", action.name)


@socket.on("action_call")
async def call_action(sid, action):
    """Handle an action call from the UI."""
    session = need_session(sid)
    emitter_var.set(ChainlitEmitter(session))
    loop_var.set(asyncio.get_event_loop())
=======
        return HTMLResponse(content=html_template, status_code=200)
>>>>>>> 1b93c1c9


import chainlit.socket  # noqa<|MERGE_RESOLUTION|>--- conflicted
+++ resolved
@@ -243,8 +243,8 @@
 async def get_project_members(request: Request):
     """Get all the members of a project."""
 
-    auth_client = await get_auth_client_from_request(request)
-    res = await auth_client.get_project_members()
+    get_db_client = await get_db_client_from_request(request)
+    res = await get_db_client.get_project_members()
     return JSONResponse(content=res)
 
 
@@ -309,176 +309,6 @@
         return {"error": "File not found"}
 
 
-@app.put("/message/feedback")
-async def update_feedback(request: Request, update: UpdateFeedbackRequest):
-    """Update the human feedback for a particular message."""
-
-    db_client = await get_db_client_from_request(request)
-    await db_client.set_human_feedback(
-        message_id=update.messageId, feedback=update.feedback
-    )
-    return JSONResponse(content={"success": True})
-
-
-@app.get("/project/members")
-async def get_project_members(request: Request):
-    """Get all the members of a project."""
-
-    get_db_client = await get_db_client_from_request(request)
-    res = await get_db_client.get_project_members()
-    return JSONResponse(content=res)
-
-
-@app.get("/project/role")
-async def get_member_role(request: Request):
-    """Get the role of a member."""
-
-    auth_client = await get_auth_client_from_request(request)
-    role = auth_client.user_infos["role"] if auth_client.user_infos else "ANONYMOUS"
-    return PlainTextResponse(content=role)
-
-
-@app.post("/project/conversations")
-async def get_project_conversations(request: Request, payload: GetConversationsRequest):
-    """Get the conversations page by page."""
-
-    db_client = await get_db_client_from_request(request)
-    res = await db_client.get_conversations(payload.pagination, payload.filter)
-    return JSONResponse(content=res.to_dict())
-
-
-@app.get("/project/conversation/{conversation_id}")
-async def get_conversation(request: Request, conversation_id: str):
-    """Get a specific conversation."""
-
-    db_client = await get_db_client_from_request(request)
-    res = await db_client.get_conversation(int(conversation_id))
-    return JSONResponse(content=res)
-
-
-@app.get("/project/conversation/{conversation_id}/element/{element_id}")
-async def get_conversation(request: Request, conversation_id: str, element_id: str):
-    """Get a specific conversation."""
-
-    db_client = await get_db_client_from_request(request)
-    res = await db_client.get_element(int(conversation_id), int(element_id))
-    return JSONResponse(content=res)
-
-
-@app.delete("/project/conversation")
-async def delete_conversation(request: Request, payload: DeleteConversationRequest):
-    """Delete a conversation."""
-
-    db_client = await get_db_client_from_request(request)
-    await db_client.delete_conversation(conversation_id=payload.conversationId)
-    return JSONResponse(content={"success": True})
-
-
-@app.get("/files/{filename:path}")
-async def serve_file(filename: str):
-    file_path = Path(config.project.local_fs_path) / filename
-    if file_path.is_file():
-        return FileResponse(file_path)
-    else:
-        return {"error": "File not found"}
-
-
-<<<<<<< HEAD
-@app.get("/{path:path}")
-async def serve(path: str):
-    """Serve the UI."""
-    path_to_file = os.path.join(build_dir, path)
-    if path != "" and os.path.exists(path_to_file):
-        return FileResponse(path_to_file)
-    else:
-        return HTMLResponse(content=html_template, status_code=200)
-
-
-
-"""
--------------------------------------------------------------------------------
-                              WEBSOCKET HANDLERS
--------------------------------------------------------------------------------
-"""
-
-
-def need_session(id: str):
-    """Return the session with the given id."""
-
-    session = sessions.get(id)
-    if not session:
-        raise ValueError("Session not found")
-    return session
-
-
-@socket.on("connect")
-async def connect(sid, environ):
-    user_env = environ.get("HTTP_USER_ENV")
-    authorization = environ.get("HTTP_AUTHORIZATION")
-
-    try:
-        auth_client = await get_auth_client(authorization)
-        db_client = await get_db_client(authorization)
-
-        # Check user env
-        if config.project.user_env:
-            # Check if requested user environment variables are provided
-            if user_env:
-                user_env = json.loads(user_env)
-                for key in config.project.user_env:
-                    if key not in user_env:
-                        trace_event("missing_user_env")
-                        raise ConnectionRefusedError(
-                            "Missing user environment variable: " + key
-                        )
-            else:
-                raise ConnectionRefusedError("Missing user environment variables")
-
-    except ConnectionRefusedError as e:
-        logger.error(f"ConnectionRefusedError: {e}")
-        return False
-
-    # Function to send a message to this particular session
-    def emit_fn(event, data):
-        if sid in sessions:
-            if sessions[sid]["should_stop"]:
-                sessions[sid]["should_stop"] = False
-                raise InterruptedError("Task stopped by user")
-        return socket.emit(event, data, to=sid)
-
-    # Function to ask the user a question
-    def ask_user_fn(data, timeout):
-        if sessions[sid]["should_stop"]:
-            sessions[sid]["should_stop"] = False
-            raise InterruptedError("Task stopped by user")
-        return socket.call("ask", data, timeout=timeout, to=sid)
-
-    session = {
-        "id": sid,
-        "emit": emit_fn,
-        "ask_user": ask_user_fn,
-        "auth_client": auth_client,
-        "db_client": db_client,
-        "user_env": user_env,
-        "should_stop": False,
-    }  # type: Session
-
-    sessions[sid] = session
-
-    trace_event("connection_successful")
-    return True
-
-
-@socket.on("connection_successful")
-async def connection_successful(sid):
-    session = need_session(sid)
-    emitter_var.set(ChainlitEmitter(session))
-    loop_var.set(asyncio.get_event_loop())
-
-    if config.code.on_chat_start:
-        """Call the on_chat_start function provided by the developer."""
-        await config.code.on_chat_start()
-=======
 def register_wildcard_route_handler():
     @app.get("/{path:path}")
     async def serve(path: str):
@@ -487,148 +317,12 @@
             app_file_path = os.path.join(config.root, path)
             ui_file_path = os.path.join(build_dir, path)
             file_paths = [app_file_path, ui_file_path]
->>>>>>> 1b93c1c9
 
             for file_path in file_paths:
                 if os.path.isfile(file_path):
                     return FileResponse(file_path)
 
-<<<<<<< HEAD
-    if config.code.llama_index_factory:
-        llama_instance = await config.code.llama_index_factory()
-        session["llama_instance"] = llama_instance
-
-
-@socket.on("disconnect")
-async def disconnect(sid):
-    if sid in sessions:
-        # Clean up the session
-        sessions.pop(sid)
-
-    if sid in user_sessions:
-        # Clean up the user session
-        user_sessions.pop(sid)
-
-
-@socket.on("stop")
-async def stop(sid):
-    if sid in sessions:
-        trace_event("stop_task")
-        session = sessions[sid]
-
-        emitter_var.set(ChainlitEmitter(session))
-        loop_var.set(asyncio.get_event_loop())
-
-        await Message(author="System", content="Task stopped by the user.").send()
-
-        session["should_stop"] = True
-
-        if config.code.on_stop:
-            await config.code.on_stop()
-
-
-async def process_message(session: Session, author: str, input_str: str):
-    """Process a message from the user."""
-
-    try:
-        emitter = ChainlitEmitter(session)
-        emitter_var.set(emitter)
-        loop_var.set(asyncio.get_event_loop())
-
-        await emitter.task_start()
-
-        if session["db_client"]:
-            # If cloud is enabled, persist the message
-            await session["db_client"].create_message(
-                {
-                    "author": author,
-                    "content": input_str,
-                    "authorIsUser": True,
-                    "sessionId": session['id'],
-                }
-            )
-
-        langchain_agent = session.get("agent")
-        llama_instance = session.get("llama_instance")
-
-        if langchain_agent:
-            from chainlit.lc.agent import run_langchain_agent
-
-            # If a langchain agent is available, run it
-            if config.code.lc_run:
-                # If the developer provided a custom run function, use it
-                await config.code.lc_run(
-                    langchain_agent,
-                    input_str,
-                )
-                return
-            else:
-                # Otherwise, use the default run function
-                raw_res, output_key = await run_langchain_agent(
-                    langchain_agent, input_str, use_async=config.code.lc_agent_is_async
-                )
-
-                if config.code.lc_postprocess:
-                    # If the developer provided a custom postprocess function, use it
-                    await config.code.lc_postprocess(raw_res)
-                    return
-                elif output_key is not None:
-                    # Use the output key if provided
-                    res = raw_res[output_key]
-                else:
-                    # Otherwise, use the raw response
-                    res = raw_res
-            # Finally, send the response to the user
-            await Message(author=config.ui.name, content=res).send()
-
-        elif llama_instance:
-            from chainlit.llama_index.run import run_llama
-
-            await run_llama(llama_instance, input_str)
-
-        elif config.code.on_message:
-            # If no langchain agent is available, call the on_message function provided by the developer
-            await config.code.on_message(input_str)
-    except InterruptedError:
-        pass
-    except Exception as e:
-        logger.exception(e)
-        await ErrorMessage(
-            author="Error", content=str(e) or e.__class__.__name__
-        ).send()
-    finally:
-        await emitter.task_end()
-
-
-@socket.on("ui_message")
-async def message(sid, data):
-    """Handle a message sent by the User."""
-    session = need_session(sid)
-    session["should_stop"] = False
-
-    input_str = data["content"].strip()
-    author = data["author"]
-
-    await process_message(session, author, input_str)
-
-
-async def process_action(action: Action):
-    callback = config.code.action_callbacks.get(action.name)
-    if callback:
-        await callback(action)
-    else:
-        logger.warning("No callback found for action %s", action.name)
-
-
-@socket.on("action_call")
-async def call_action(sid, action):
-    """Handle an action call from the UI."""
-    session = need_session(sid)
-    emitter_var.set(ChainlitEmitter(session))
-    loop_var.set(asyncio.get_event_loop())
-=======
         return HTMLResponse(content=html_template, status_code=200)
->>>>>>> 1b93c1c9
 
 
 import chainlit.socket  # noqa