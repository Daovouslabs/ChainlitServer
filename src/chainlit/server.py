--- conflicted
+++ resolved
@@ -57,17 +57,12 @@
     else:
         url = f"http://{host}:{port}"
 
-<<<<<<< HEAD
-        logger.info(f"Your app is available at {url}")
-        # webbrowser.open(url)
-=======
     logger.info(f"Your app is available at {url}")
 
     if not config.run.headless:
         # Add a delay before opening the browser
         await asyncio.sleep(1)
         webbrowser.open(url)
->>>>>>> 5c0e4b87
 
     if config.project.database == "local":
         from prisma import Client, register
