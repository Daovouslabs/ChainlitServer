--- conflicted
+++ resolved
@@ -128,40 +128,4 @@
 
     def send_token(self, id: Union[str, int], token: str):
         """Send a message token to the UI."""
-<<<<<<< HEAD
-        return self.emit("stream_token", {"id": id, "token": token})
-
-
-def get_emitter() -> Union[ChainlitEmitter, None]:
-    """
-    Get the Chainlit Emitter instance from the current call stack.
-    This unusual approach is necessary because:
-     - we need to get the right Emitter instance with the right websocket connection
-     - to preserve a lean developer experience, we do not pass the Emitter instance to every function call
-
-    What happens is that we set __chainlit_emitter__ in the local variables when we receive a websocket message.
-    Then we can retrieve it from the call stack when we need it, even if the developer's code has no idea about it.
-    """
-    attr = "__chainlit_emitter__"
-    candidates = [i[0].f_locals.get(attr) for i in inspect.stack()]
-    
-    emitter = None
-    for candidate in candidates:
-        if candidate:
-            emitter = candidate
-            break
-
-    if emitter is None:
-        print(f"#####local: {[i[0].f_locals for i in inspect.stack()]}")
-
-    return emitter
-
-
-def get_emit_fn():
-    emitter = get_emitter()
-    if emitter:
-        return emitter.emit
-    return None
-=======
-        return self.emit("stream_token", {"id": id, "token": token})
->>>>>>> c4b742ed
+        return self.emit("stream_token", {"id": id, "token": token})