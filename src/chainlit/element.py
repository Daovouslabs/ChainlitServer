import json
import uuid
from enum import Enum
from io import BytesIO
from typing import Any, ClassVar, Dict, List, Optional, TypeVar, Union, cast

import aiofiles
import filetype
from pydantic.dataclasses import Field, dataclass

from chainlit.client.base import BaseDBClient, ElementDict
from chainlit.context import get_emitter
from chainlit.telemetry import trace_event
from chainlit.types import ElementDisplay, ElementSize, ElementType

mime_types = {
    "text": "text/plain",
    "tasklist": "application/json",
}


@dataclass
class Element:
    # The type of the element. This will be used to determine how to display the element in the UI.
    type: ClassVar[ElementType]

    # The ID of the element. This is set automatically when the element is sent to the UI.
    id: str = Field(default_factory=lambda: str(uuid.uuid4()))
    # Name of the element, this will be used to reference the element in the UI.
    name: Optional[str] = None
    # The URL of the element if already hosted somehwere else.
    url: Optional[str] = None
    # The local path of the element.
    path: Optional[str] = None
    # The byte content of the element.
    content: Optional[bytes] = None
    # Controls how the image element should be displayed in the UI. Choices are “side” (default), “inline”, or “page”.
    display: ElementDisplay = Field(default="side")
    # Controls element size
    size: Optional[ElementSize] = None
    # The ID of the message this element is associated with.
    for_ids: List[str] = Field(default_factory=list)
    # The language, if relevant
    language: Optional[str] = None

    def __post_init__(self) -> None:
        trace_event(f"init {self.__class__.__name__}")
        self.emitter = get_emitter()
        self.persisted = False

        if not self.url and not self.path and not self.content:
            raise ValueError("Must provide url, path or content to instantiate element")

    def to_dict(self) -> ElementDict:
        _dict = ElementDict(
            {
                "id": self.id,
                "type": self.type,
                "url": self.url or "",
                "name": self.name or "",
                "display": self.display,
                "size": getattr(self, "size", None),
                "language": getattr(self, "language", None),
                "forIds": getattr(self, "for_ids", None),
                "conversationId": None,
            }
        )
        return _dict

    async def preprocess_content(self):
        pass

    async def load(self):
        if self.path:
            async with aiofiles.open(self.path, "rb") as f:
                self.content = await f.read()
        else:
            raise ValueError("Must provide path or content to load element")

    async def persist(self, client: BaseDBClient) -> ElementDict:
        if not self.url and self.content and not self.persisted:
            # Only guess the mime type when the content is binary
            mime = (
                mime_types[self.type]
                if self.type in mime_types
                else filetype.guess_mime(self.content)
            )
<<<<<<< HEAD
            ext = (
                "txt"
                if self.type == "text"
                else filetype.guess_extension(self.content)
            )
            self.url = await client.upload_element(content=self.content, mime=mime, type=self.type, ext=ext)
        element = await client.upsert_element(self.to_dict())
        return element
=======
            self.url = await client.upload_element(content=self.content, mime=mime)

        if not self.persisted:
            element_dict = await client.create_element(self.to_dict())
            self.persisted = True
        else:
            element_dict = await client.update_element(self.to_dict())
        return element_dict
>>>>>>> fe52801e

    async def before_emit(self, element: Dict) -> Dict:
        return element

    async def remove(self):
        trace_event(f"remove {self.__class__.__name__}")
        await self.emitter.emit("remove_element", {"id": self.id})

    async def send(self, for_id: Optional[str] = None):
        if not self.content and not self.url and self.path:
            await self.load()

        await self.preprocess_content()

        if for_id and for_id not in self.for_ids:
            self.for_ids.append(for_id)

        # We have a client, persist the element
        if self.emitter.db_client:
            element_dict = await self.persist(self.emitter.db_client)
            self.id = element_dict["id"]

        elif not self.url and not self.content:
            raise ValueError("Must provide url or content to send element")

        emit_dict = cast(Dict, self.to_dict())

        # Adding this out of to_dict since the dict will be persisted in the DB
        emit_dict["content"] = self.content

        if self.emitter.emit:
            # Element was already sent
            if len(self.for_ids) > 1:
                trace_event(f"update {self.__class__.__name__}")
                await self.emitter.emit(
                    "update_element",
                    {"id": self.id, "forIds": self.for_ids},
                )
            else:
                trace_event(f"send {self.__class__.__name__}")
                emit_dict = await self.before_emit(emit_dict)
                await self.emitter.emit("element", emit_dict)


ElementBased = TypeVar("ElementBased", bound=Element)


@dataclass
class Image(Element):
    type: ClassVar[ElementType] = "image"

    size: ElementSize = "medium"


@dataclass
class Avatar(Element):
    type: ClassVar[ElementType] = "avatar"

    async def send(self):
        element = None

        if not self.content and not self.url and self.path:
            await self.load()

        if not self.url and not self.content:
            raise ValueError("Must provide url or content to send element")

        element = self.to_dict()

        # Adding this out of to_dict since the dict will be persisted in the DB
        element["content"] = self.content

        if self.emitter.emit and element:
            trace_event(f"send {self.__class__.__name__}")
            element = await self.before_emit(element)
            await self.emitter.emit("element", element)


@dataclass
class Text(Element):
    """Useful to send a text (not a message) to the UI."""

    type: ClassVar[ElementType] = "text"

    content: bytes = b""
    language: Optional[str] = None

    async def before_emit(self, text_element):
        if "content" in text_element and isinstance(text_element["content"], bytes):
            text_element["content"] = text_element["content"].decode("utf-8")
        return text_element


@dataclass
class Pdf(Element):
    """Useful to send a pdf to the UI."""

    type: ClassVar[ElementType] = "pdf"


@dataclass
class Pyplot(Element):
    """Useful to send a pyplot to the UI."""

    # We reuse the frontend image element to display the chart
    type: ClassVar[ElementType] = "image"

    size: ElementSize = "medium"
    # The type is set to Any because the figure is not serializable
    # and its actual type is checked in __post_init__.
    figure: Any = None

    def __post_init__(self) -> None:
        from matplotlib.figure import Figure

        if not isinstance(self.figure, Figure):
            raise TypeError("figure must be a matplotlib.figure.Figure")

        options = {
            "dpi": 200,
            "bbox_inches": "tight",
            "backend": "Agg",
            "format": "png",
        }
        image = BytesIO()
        self.figure.savefig(image, **options)
        self.content = image.getvalue()

        super().__post_init__()


class TaskStatus(Enum):
    READY = "ready"
    RUNNING = "running"
    FAILED = "failed"
    DONE = "done"


@dataclass
class Task:
    title: str
    status: TaskStatus = TaskStatus.READY
    forId: Optional[str] = None

    def __init__(
        self,
        title: str,
        status: TaskStatus = TaskStatus.READY,
        forId: Optional[str] = None,
    ):
        self.title = title
        self.status = status
        self.forId = forId


@dataclass
class TaskList(Element):
    type: ClassVar[ElementType] = "tasklist"
    tasks: List[Task] = Field(default_factory=list, exclude=True)
    status: str = "Ready"

    def __init__(self):
        self.tasks = []
        self.content = "dummy content to pass validation"
        self.name = "tasklist"
        self.type = "tasklist"
        super().__post_init__()

    async def add_task(self, task: Task):
        self.tasks.append(task)

    async def update(self):
        await self.send()

    async def preprocess_content(self):
        # serialize enum
        tasks = [
            {"title": task.title, "status": task.status.value, "forId": task.forId}
            for task in self.tasks
        ]

        # store stringified json in content so that it's correctly stored in the database
        self.content = json.dumps(
            {
                "status": self.status,
                "tasks": tasks,
            }
        )


@dataclass
class Audio(Element):
    type: ClassVar[ElementType] = "audio"


@dataclass
class Video(Element):
    type: ClassVar[ElementType] = "video"

    size: ElementSize = "medium"


@dataclass
class File(Element):
    type: ClassVar[ElementType] = "file"<|MERGE_RESOLUTION|>--- conflicted
+++ resolved
@@ -85,7 +85,6 @@
                 if self.type in mime_types
                 else filetype.guess_mime(self.content)
             )
-<<<<<<< HEAD
             ext = (
                 "txt"
                 if self.type == "text"
@@ -94,16 +93,6 @@
             self.url = await client.upload_element(content=self.content, mime=mime, type=self.type, ext=ext)
         element = await client.upsert_element(self.to_dict())
         return element
-=======
-            self.url = await client.upload_element(content=self.content, mime=mime)
-
-        if not self.persisted:
-            element_dict = await client.create_element(self.to_dict())
-            self.persisted = True
-        else:
-            element_dict = await client.update_element(self.to_dict())
-        return element_dict
->>>>>>> fe52801e
 
     async def before_emit(self, element: Dict) -> Dict:
         return element
