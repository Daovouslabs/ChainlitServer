--- conflicted
+++ resolved
@@ -290,11 +290,6 @@
 class Audio(Element):
     type: ElementType = "audio"
 
-<<<<<<< HEAD
-@dataclass
-class Video(Element):
-    type: ElementType = "video"
-=======
 
 @dataclass
 class Video(Element):
@@ -304,5 +299,4 @@
 
 @dataclass
 class File(Element):
-    type: ElementType = "file"
->>>>>>> 1b93c1c9
+    type: ElementType = "file"