--- conflicted
+++ resolved
@@ -440,13 +440,8 @@
 
         return res["data"]["updateElement"]
 
-<<<<<<< HEAD
     async def upload_element(self, content: bytes, mime: str, type: str=None, ext: str=None) -> str:
         id = f"{uuid.uuid4()}"
-=======
-    async def upload_element(self, content: bytes, mime: str) -> str:
-        id = str(uuid.uuid4())
->>>>>>> fe52801e
         body = {"projectId": self.project_id, "fileName": id, "contentType": mime}
 
         path = f"/api/upload/file"
