from fastapi import Request

from chainlit.config import config
from chainlit.client.base import BaseDBClient, BaseAuthClient, UserDict
from chainlit.client.local import LocalAuthClient, LocalDBClient
from chainlit.client.cloud import CloudAuthClient, CloudDBClient
from chainlit.client.custom import CustomAuthClient
from chainlit.telemetry import trace_event


async def get_auth_client(authorization: str) -> BaseAuthClient:
    # Check authorization
    if not config.project.public and not authorization:
        # Refuse connection if the app is private and no access token is provided
        trace_event("no_access_token")
        raise ConnectionRefusedError("No access token provided")
    elif authorization and config.project.id:
        # Create the auth cloud client
        auth_client = CloudAuthClient(
            project_id=config.project.id,
            access_token=authorization,
        )
        # Check if the user is a member of the project
        is_project_member = await auth_client.is_project_member()
        if not is_project_member:
            raise ConnectionRefusedError("User is not a member of the project")

        return auth_client
    elif authorization and config.project.database == "custom":
        auth_client = CustomAuthClient(
            access_token=authorization
        )
        return auth_client

    # Default to local auth client
    return LocalAuthClient()


async def get_db_client(
    authorization: str = None, user_infos: UserDict = None
) -> BaseDBClient:
    # Create the database client
    if config.project.database == "cloud":
        if not config.project.id:
            raise ValueError("Project id is required for database mode 'cloud'")

        return CloudDBClient(
            project_id=config.project.id,
            access_token=authorization,
        )
    elif config.project.database == "local":
        return LocalDBClient(user_infos=user_infos)
    elif config.project.database == "custom":
        if not config.code.client_factory:
            raise ValueError("Client factory not provided")

<<<<<<< HEAD
        custom_db_client = await config.code.client_factory(authorization)
=======
        custom_db_client = await config.code.client_factory(user_infos)
>>>>>>> 1b93c1c9
        return custom_db_client


async def get_auth_client_from_request(
    request: Request,
) -> BaseAuthClient:
    authorization = request.headers.get("Authorization")

    # Get the auth client
    auth_client = await get_auth_client(authorization)

    return auth_client


async def get_db_client_from_request(
    request: Request,
) -> BaseDBClient:
    authorization = request.headers.get("Authorization")

    # Get the auth client
    auth_client = await get_auth_client(authorization)

    # Get the db client
    db_client = await get_db_client(authorization, auth_client.user_infos)

    return db_client<|MERGE_RESOLUTION|>--- conflicted
+++ resolved
@@ -54,11 +54,7 @@
         if not config.code.client_factory:
             raise ValueError("Client factory not provided")
 
-<<<<<<< HEAD
-        custom_db_client = await config.code.client_factory(authorization)
-=======
         custom_db_client = await config.code.client_factory(user_infos)
->>>>>>> 1b93c1c9
         return custom_db_client
 
 
